--- conflicted
+++ resolved
@@ -103,16 +103,8 @@
     archives javadocJar
 }
 
-<<<<<<< HEAD
-jacocoTestReport {
-    reports {
-        xml.enabled = true // coveralls plugin depends on xml format report
-        html.enabled = true
-    }
-=======
 cobertura {
     coverageFormats = ['html', 'xml']
->>>>>>> 17b21979
 //    afterEvaluate {
 //        classDirectories = files(classDirectories.files.collect {
 //            fileTree(dir: it,
